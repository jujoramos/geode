--- conflicted
+++ resolved
@@ -200,40 +200,8 @@
       });
     }
 
-<<<<<<< HEAD
-    // Make sure that the region has been registered with the Manager MXBean
-    Host.getHost(0).getVM(0).invoke(new SerializableRunnable() {
-      @Override
-      public void run() {
-        WaitCriterion wc = new WaitCriterion() {
-          @Override
-          public boolean done() {
-            try {
-              MBeanServer mbeanServer = MBeanJMXAdapter.mbeanServer;
-              String queryExp = MessageFormat.format(ManagementConstants.OBJECTNAME__REGION_MXBEAN,
-                  new Object[]{"/Customer", "*"});
-              ObjectName queryExpON = new ObjectName(queryExp);
-              return !(mbeanServer.queryNames(null, queryExpON).isEmpty());
-            } catch (MalformedObjectNameException mone) {
-              LogWriterUtils.getLogWriter().error(mone);
-              fail(mone.getMessage());
-              return false;
-            }
-          }
-
-        @Override
-        public String description() {
-          return "Waiting for the region to be registered with the MXBean";
-        }
-      };
-
-        Wait.waitForCriterion(wc, 5000, 500, true);
-      }
-    });
-=======
     waitForRegionMBeanCreation("/Customer", 2);
     waitForRegionMBeanCreation("/Order", 2);
->>>>>>> 0dab0b68
 
     // Test failure when region not found
     String command = "destroy region --name=DOESNOTEXIST";
