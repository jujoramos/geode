--- conflicted
+++ resolved
@@ -136,11 +136,7 @@
  * <td>Locator is Started in the VM</td>
  * </tr>
  * </table>
-<<<<<<< HEAD
-
-=======
- * 
->>>>>>> 0dab0b68
+ *
  * @since 7.0
  */
 @ResourceOperation(resource = Resource.JMX, operation = OperationCode.GET)
