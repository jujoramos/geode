--- conflicted
+++ resolved
@@ -130,10 +130,10 @@
       system = null;
     }
   }
-  
-  //for child classes 
+
+  //for child classes
   protected void addDSProps(Properties p) {
-    
+
   }
 
   ////////  Test Methods
@@ -298,8 +298,7 @@
     properties.put(MEMBER_TIMEOUT, "2000");
     properties.put(LOG_LEVEL, LogWriterUtils.getDUnitLogLevel());
     properties.put(ENABLE_CLUSTER_CONFIGURATION, "false");
-
-<<<<<<< HEAD
+    addDSProps(properties);
     try {
       loc2.invoke("startLocator2", () -> startLocatorWithPortAndProperties(port2, properties));
       loc1.invoke("startLocator1", () -> startLocatorWithPortAndProperties(port1, properties));
@@ -311,23 +310,6 @@
       } finally {
         loc2.invoke("stop locator", () -> stopLocator());
         loc1.invoke("stop locator", () -> stopLocator());
-=======
-    addDSProps(properties);
-    SerializableCallable startLocator1 = new SerializableCallable("start locator1") {
-      @Override
-      public Object call() throws Exception {
-        try {
-          System.setProperty("p2p.joinTimeout", "5000"); // set a short join timeout.  default is 17000ms
-          Locator myLocator = Locator.startLocatorAndDS(port1, new File(""), properties);
-        } catch (SystemConnectException e) {
-          return Boolean.FALSE;
-        } catch (GemFireConfigException e) {
-          return Boolean.FALSE;
-        } finally {
-          System.getProperties().remove("p2p.joinTimeout");
-        }
-        return Boolean.TRUE;
->>>>>>> 5cb50091
       }
     }
   }
@@ -1179,7 +1161,7 @@
     properties.put(MEMBER_TIMEOUT, "2000");
     properties.put(ENABLE_CLUSTER_CONFIGURATION, "false");
 
-<<<<<<< HEAD
+    addDSProps(properties);
     SerializableRunnable disconnect = new SerializableRunnable("Disconnect from " + locators) {
       public void run() {
         DistributedSystem sys = InternalDistributedSystem.getAnyInstance();
@@ -1194,25 +1176,6 @@
         MembershipManagerHelper.inhibitForcedDisconnectLogging(true);
       }
     };
-=======
-    addDSProps(properties);
-    SerializableRunnable disconnect =
-        new SerializableRunnable("Disconnect from " + locators) {
-          public void run() {
-            DistributedSystem sys = InternalDistributedSystem.getAnyInstance();
-            if (sys != null && sys.isConnected()) {
-              sys.disconnect();
-            }
-            MembershipManagerHelper.inhibitForcedDisconnectLogging(false);
-          }
-        };
-    SerializableRunnable expectedException =
-        new SerializableRunnable("Add expected exceptions") {
-          public void run() {
-            MembershipManagerHelper.inhibitForcedDisconnectLogging(true);
-          }
-        };
->>>>>>> 5cb50091
     try {
       final String uname = getUniqueName();
       locvm.invoke(new SerializableRunnable() {
@@ -1370,7 +1333,7 @@
           locProps.setProperty(MEMBER_TIMEOUT, "1000");
           locProps.put(ENABLE_CLUSTER_CONFIGURATION, "false");
 
-          addDSProps(locProps);  
+          addDSProps(locProps);
           Locator.startLocatorAndDS(port, logFile, locProps);
         } catch (IOException ex) {
           com.gemstone.gemfire.test.dunit.Assert.fail("While starting locator on port " + port, ex);
@@ -1379,18 +1342,6 @@
     });
     try {
 
-<<<<<<< HEAD
-      SerializableRunnable connect = new SerializableRunnable("Connect to " + locators) {
-        public void run() {
-          //System.setProperty("p2p.joinTimeout", "5000");
-          Properties props = new Properties();
-          props.setProperty(MCAST_PORT, "0");
-          props.setProperty(LOCATORS, locators);
-          props.setProperty(MEMBER_TIMEOUT, "1000");
-          DistributedSystem.connect(props);
-        }
-      };
-=======
       SerializableRunnable connect =
           new SerializableRunnable("Connect to " + locators) {
             public void run() {
@@ -1403,7 +1354,6 @@
               DistributedSystem.connect(props);
             }
           };
->>>>>>> 5cb50091
       vm1.invoke(connect);
       vm2.invoke(connect);
 
@@ -1478,15 +1428,6 @@
       props.setProperty(ENABLE_NETWORK_PARTITION_DETECTION, "true");
       props.put(ENABLE_CLUSTER_CONFIGURATION, "false");
 
-<<<<<<< HEAD
-      SerializableRunnable connect = new SerializableRunnable("Connect to " + locators) {
-        public void run() {
-          //System.setProperty("p2p.joinTimeout", "5000");
-          DistributedSystem sys = getSystem(props);
-          sys.getLogWriter().info(addExpected);
-        }
-      };
-=======
       addDSProps(props);
       SerializableRunnable connect =
           new SerializableRunnable("Connect to " + locators) {
@@ -1496,7 +1437,6 @@
               sys.getLogWriter().info(addExpected);
             }
           };
->>>>>>> 5cb50091
       vm1.invoke(connect);
       vm2.invoke(connect);
 
@@ -1616,48 +1556,22 @@
     dsProps.setProperty(LOCATORS, locators);
     dsProps.setProperty(MCAST_PORT, "0");
     dsProps.setProperty(ENABLE_CLUSTER_CONFIGURATION, "false");
-<<<<<<< HEAD
 
     vm0.invoke("start Locator1", () -> startLocator(port1, dsProps));
-=======
-    addDSProps(dsProps);
-    vm0.invoke(new SerializableRunnable("Start locator on " + port1) {
-      public void run() {
-        File logFile = new File("");
-        try {
-          Locator.startLocatorAndDS(port1, logFile, dsProps);
-        } catch (IOException ex) {
-          com.gemstone.gemfire.test.dunit.Assert.fail("While starting locator on port " + port1, ex);
-        }
-      }
-    });
->>>>>>> 5cb50091
     try {
 
       vm3.invoke("Start locator on " + port2, () -> startLocator(port2, dsProps));
       try {
 
-<<<<<<< HEAD
         SerializableRunnable connect = new SerializableRunnable("Connect to " + locators) {
           public void run() {
             Properties props = new Properties();
             props.setProperty(MCAST_PORT, "0");
             props.setProperty(LOCATORS, locators);
+            addDSProps(properties);
             DistributedSystem.connect(props);
           }
         };
-=======
-        SerializableRunnable connect =
-            new SerializableRunnable("Connect to " + locators) {
-              public void run() {
-                Properties props = new Properties();
-                props.setProperty(MCAST_PORT, "0");
-                props.setProperty(LOCATORS, locators);
-                addDSProps(props);
-                DistributedSystem.connect(props);
-              }
-            };
->>>>>>> 5cb50091
         vm1.invoke(connect);
         vm2.invoke(connect);
 
@@ -1711,10 +1625,7 @@
       }
     };
   }
-<<<<<<< HEAD
-
-=======
-  
+
   public void testLoop() throws Exception {
     for(int i=0; i < 200; i++) {
       testMultipleLocatorsRestartingAtSameTime();
@@ -1722,7 +1633,6 @@
       setUp();
     }
   }
->>>>>>> 5cb50091
   /**
    * Tests starting multiple locators at the same time and ensuring that the locators
    * end up only have 1 master.
@@ -1989,7 +1899,6 @@
       }
     });
 
-<<<<<<< HEAD
     SerializableRunnable connect = new SerializableRunnable("Connect to " + locators) {
       public void run() {
         Properties props = new Properties();
@@ -1998,24 +1907,10 @@
         props.setProperty(LOG_LEVEL, LogWriterUtils.getDUnitLogLevel());
         props.setProperty(MCAST_TTL, "0");
         props.setProperty(ENABLE_NETWORK_PARTITION_DETECTION, "true");
+        addDSProps(properties);
         DistributedSystem.connect(props);
       }
     };
-=======
-    SerializableRunnable connect =
-        new SerializableRunnable("Connect to " + locators) {
-          public void run() {
-            Properties props = new Properties();
-            props.setProperty(MCAST_PORT, String.valueOf(mcastport));
-            props.setProperty(LOCATORS, locators);
-            props.setProperty(LOG_LEVEL, LogWriterUtils.getDUnitLogLevel());
-            props.setProperty(MCAST_TTL, "0");
-            props.setProperty(ENABLE_NETWORK_PARTITION_DETECTION, "true");
-            addDSProps(props);
-            DistributedSystem.connect(props);
-          }
-        };
->>>>>>> 5cb50091
     try {
       vm1.invoke(connect);
       vm2.invoke(connect);
